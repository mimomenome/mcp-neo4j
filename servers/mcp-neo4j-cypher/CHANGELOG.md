## Next

### Fixed

### Changed
* Change default transport to `stdio` in Dockerfile

### Added
* Added Cypher result sanitation function from Neo4j GraphRAG that removes embedding values from the result
<<<<<<< HEAD
* Added read query timeout configuration via `--read-timeout` CLI parameter and `NEO4J_READ_TIMEOUT` environment variable (defaults to 30 seconds)
=======
* Add response token limit for read Cypher responses
>>>>>>> f86ce736

## v0.3.1

### Changed
* Update Neo4j Driver syntax to use `driver.execute_query(...)`. This cleans the driver code.

### Added
* Add clear warnings for config declaration via cli and env variables

## v0.3.0

### Fixed
* Updated the `get_neo4j_schema` tool to include Relationship properties as well
* Fix bug where `params` arg wouldn't be parsed correctly

### Changed
* Update error handling in read and write tools
* Update `get_neo4j_schema` tool description
* Update `get_neo4j_schema` tool to catch missing apoc plugin error explicitly and provide guidance to client and user
* Update error handling for tools to explicitly catch and return Neo4j based errors with details

### Added
* Add .dxt file for Cypher MCP server
* Add .dxt file generation to Cypher MCP Publish GitHub action
* Add HTTP transport option
* Migrate to FastMCP v2.x
* Add tool annotations
* Update Dockerfile for http configuration

## v0.2.4

### Fixed
* Fixed Cypher MCP Docker deployments by allowing user to declare NEO4J_MCP_SERVER_HOST and NEO4J_MCP_SERVER_PORT. Can now declare NEO4J_MCP_SERVER_HOST=0.0.0.0 to use Docker hosted Cypher MCP server.

### Added
* NEO4J_MCP_SERVER_HOST and NEO4J_MCP_SERVER_PORT env variables
* --server-host and --server-port cli variables

## v0.2.3

### Added
* Namespace option via CLI or env variables. This allows many Cypher MCP servers to be used at once.
* Allow transport to be specified via env variables

## v0.2.2 

### Fixed

* IT no longer has risk of affecting locally deployed Neo4j instances
* Env config now supports NEO4J_URI and NEO4J_URL variables
* Fixed async issues with main server function not being async

### Changed

* IT now uses Testcontainers library instead of Docker scripts 
* Remove healthcheck from main function

### Added
* Support for transport config in cli args

## v0.2.1

### Fixed

* Fixed MCP version notation for declaration in config files - README

## v0.2.0

### Changed

* Refactor mcp-neo4j-cypher to use the FastMCP class
* Implement Neo4j async driver
* Tool responses now return JSON serialized results
* Update README with new config options 
* Update integration tests

### Added

* Add support for environment variables
* Add Github workflow to test and format mcp-neo4j-cypher


## v0.1.1

...<|MERGE_RESOLUTION|>--- conflicted
+++ resolved
@@ -7,11 +7,8 @@
 
 ### Added
 * Added Cypher result sanitation function from Neo4j GraphRAG that removes embedding values from the result
-<<<<<<< HEAD
 * Added read query timeout configuration via `--read-timeout` CLI parameter and `NEO4J_READ_TIMEOUT` environment variable (defaults to 30 seconds)
-=======
 * Add response token limit for read Cypher responses
->>>>>>> f86ce736
 
 ## v0.3.1
 
