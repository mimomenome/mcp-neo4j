--- conflicted
+++ resolved
@@ -22,11 +22,8 @@
         "NEO4J_MCP_SERVER_PORT",
         "NEO4J_MCP_SERVER_PATH",
         "NEO4J_NAMESPACE",
-<<<<<<< HEAD
         "NEO4J_READ_TIMEOUT",
-=======
         "NEO4J_RESPONSE_TOKEN_LIMIT",
->>>>>>> f86ce736
     ]
     # Store original values
     original_values = {}
@@ -57,11 +54,8 @@
             "server_host": None,
             "server_port": None,
             "server_path": None,
-<<<<<<< HEAD
             "read_timeout": None,
-=======
             "token_limit": None,
->>>>>>> f86ce736
         }
         defaults.update(kwargs)
         return argparse.Namespace(**defaults)
@@ -354,7 +348,6 @@
     assert len(stdio_info) == 3  # host, port, path info messages
 
 
-<<<<<<< HEAD
 def test_read_timeout_cli_arg(clean_env, args_factory):
     """Test that read_timeout CLI argument is properly processed."""
     args = args_factory(read_timeout=60)
@@ -366,7 +359,12 @@
 def test_read_timeout_env_var(clean_env, args_factory):
     """Test that NEO4J_READ_TIMEOUT environment variable is properly processed."""
     os.environ["NEO4J_READ_TIMEOUT"] = "90"
-=======
+
+    args = args_factory()
+    config = process_config(args)
+    
+    assert config["read_timeout"] == 90
+
 def test_token_limit_cli_arg(clean_env, args_factory):
     """Test that token_limit CLI argument is processed correctly."""
     args = args_factory(token_limit=5000)
@@ -378,13 +376,11 @@
 def test_token_limit_env_var(clean_env, args_factory):
     """Test that token_limit environment variable is processed correctly."""
     os.environ["NEO4J_RESPONSE_TOKEN_LIMIT"] = "3000"
->>>>>>> f86ce736
-    
-    args = args_factory()
-    config = process_config(args)
-    
-<<<<<<< HEAD
-    assert config["read_timeout"] == 90
+    
+    args = args_factory()
+    config = process_config(args)
+    
+    assert config["token_limit"] == 3000
 
 
 def test_read_timeout_cli_overrides_env(clean_env, args_factory):
@@ -408,8 +404,7 @@
     info_calls = [call.args[0] for call in mock_logger.info.call_args_list]
     timeout_info = [msg for msg in info_calls if "read timeout" in msg and "default" in msg]
     assert len(timeout_info) == 1
-=======
-    assert config["token_limit"] == 3000
+    assert config["read_timeout"] == 30
 
 
 def test_token_limit_default_none(clean_env, args_factory, mock_logger):
@@ -547,5 +542,4 @@
         
         assert result == text
     
-    
->>>>>>> f86ce736
+    